--- conflicted
+++ resolved
@@ -195,14 +195,8 @@
     # Full list of S3 endpoints http://docs.aws.amazon.com/general/latest/gr/rande.html#s3_region
     AWS_S3_HOST = config('AWS_S3_HOST')
     AWS_CACHE_CONTROL_HEADERS = {
-<<<<<<< HEAD
         MEDIA_FILES_ROOT: 'max-age=900',  # 15 Minutes
         MEDIA_BUNDLES_ROOT: 'max-age=2592000',  # 1 Month
     }
-=======
-        'files/': 'max-age=900',  # 15 Minutes
-        'bundles/': 'max-age=2592000',  # 1 Month
-    }
-
-DEAD_MANS_SNITCH_URL = config('DEAD_MANS_SNITCH_URL', default=None)
->>>>>>> 476ef326
+
+DEAD_MANS_SNITCH_URL = config('DEAD_MANS_SNITCH_URL', default=None)